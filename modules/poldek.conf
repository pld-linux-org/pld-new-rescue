

[global]
choose equivalents manually = no
ignore = vserver-packages
particle install = no
keep-downloads = yes
unique package names = yes

_arch   = @arch@ # will be replaced during build
<<<<<<< HEAD
=======
_snap	= 2013
>>>>>>> db48f5a1

# main PLD-site for often changed things:
_pld_main_prefix = ftp://ftp1.pld-linux.org/dists/th

## Some mirrors
## You can use them if you have better connection there
# CI TASK:
#_prefix = ftp://ftp.task.pld-linux.org/dists/th
_prefix = %{_pld_main_prefix}

# PLD Linux 3.0 (Th): main sources
[source]
type   = pndir
name   = th
path   = %{_prefix}/PLD/%{_arch}/RPMS/
auto   = yes
autoup = yes
pri    = 10

[source]
type   = pndir
name   = th
path   = %{_prefix}/PLD/noarch/RPMS/
auto   = yes
autoup = yes
pri    = 10

# PLD Linux 3.0 (Th) 2013: updates
[source]
type   = pndir
name   = th-updates
path   = %{_pld_main_prefix}/updates/%{_arch}/RPMS/
auto   = yes
autoup = yes
pri    = 10

[source]
type   = pndir
name   = th-updates
path   = %{_pld_main_prefix}/updates/noarch/RPMS/
auto   = yes
autoup = yes
pri    = 10

[source]
type   = dir
name   = extra_packages
path   = ../extra_packages/th-current/%{_arch}
auto   = yes
pri    = 0<|MERGE_RESOLUTION|>--- conflicted
+++ resolved
@@ -8,10 +8,6 @@
 unique package names = yes
 
 _arch   = @arch@ # will be replaced during build
-<<<<<<< HEAD
-=======
-_snap	= 2013
->>>>>>> db48f5a1
 
 # main PLD-site for often changed things:
 _pld_main_prefix = ftp://ftp1.pld-linux.org/dists/th
