--- conflicted
+++ resolved
@@ -168,7 +168,6 @@
         else:
             self.net_grub_images = []
 
-<<<<<<< HEAD
         if all(os.path.exists("/lib/grub/{0}/linuxefi.mod".format(p))
                     for p in self.grub_platforms if p.endswith("-efi")):
             self.grub_linuxefi = "linuxefi"
@@ -176,13 +175,11 @@
         else:
             self.grub_linuxefi = "linux"
             self.grub_initrdefi = "initrd"
-=======
         if all(os.path.exists("/lib/grub/{0}/progress.mod".format(p))
                                             for p in self.grub_platforms):
             self.grub_progress_mod = "progress"
         else:
             self.grub_progress_mod = ""
->>>>>>> 1efa7e98
 
         self.memtest86 = self._config.getboolean("memtest86", fallback=False)
         self.memtest86_plus = self._config.getboolean("memtest86+",
@@ -399,12 +396,9 @@
         for k, v in self.defaults.items():
             result["default_" + k] = v
         result["extra_path"] = self.extra_path
-<<<<<<< HEAD
         result["grub_linuxefi"] = self.grub_linuxefi
         result["grub_initrdefi"] = self.grub_initrdefi
-=======
         result["grub_progress_mod"] = self.grub_progress_mod
->>>>>>> 1efa7e98
         return result
 
     def substitute_bytes(self, data):
