--- conflicted
+++ resolved
@@ -62,15 +62,9 @@
 	mkdir -p ../dist
 	ln -f ../pld-nr-$(BITS).iso ../dist/pld-new-rescue-$(VERSION)-$(BITS)bit.iso
 	ln -f ../pld-nr-$(BITS).packages ../dist/pld-new-rescue-$(VERSION)-$(BITS)bit-packages.txt
-<<<<<<< HEAD
-	if [ "$$(echo extra_packages/th-current/$(ARCH)/*.rpm)" != "extra_packages/th-current/$(ARCH)/*.rpm" ] ; then \
-		cd .. && \
-		tar cvf dist/pld-new-rescue-$(VERSION)-$(ARCH)-extra_packages.tar extra_packages/th-current/$(ARCH)/*.rpm ; \
-=======
 	if [ "$$(echo extra_packages/$(ARCH)/*.rpm)" != "extra_packages/$(ARCH)/*.rpm" ] ; then \
 		cd .. && \
 		tar cvf dist/pld-new-rescue-$(VERSION)-$(ARCH)-extra_packages.tar extra_packages/master/$(ARCH)/*.rpm ; \
->>>>>>> db48f5a1
 	fi
 endif
 
